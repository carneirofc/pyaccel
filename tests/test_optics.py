
import unittest
import numpy
import pyaccel
import trackcpp
import sirius


class TestTwiss(unittest.TestCase):

    def setUp(self):
        self.accelerator = sirius.create_accelerator()
<<<<<<< HEAD
        pyaccel.tracking.set6dtracking(self.accelerator)
        twiss, *_ = pyaccel.optics.calctwiss(self.accelerator)
=======
        # pyaccel.tracking.set6dtracking(self.accelerator)
        self.accelerator.cavity_on = True
        self.accelerator.radiation_on = False
        twiss = pyaccel.optics.calctwiss(self.accelerator)
>>>>>>> c3aa6779

        (self.spos, #self.closed_orbit,
         self.mux, self.betax, self.alphax, self.etax, self.etaxl,
         self.muy, self.betay, self.alphay, self.etay, self.etayl) = \
        pyaccel.optics.gettwiss(twiss,
                ('spos', #'closed_orbit',
                 'mux', 'betax', 'alphax', 'etax', 'etaxl',
                 'muy', 'betay', 'alphay', 'etay', 'etayl')
        )

    def test_twiss(self):
        tol = 1.0e-8

        # Test length
        self.assertEqual(len(self.betax), len(self.accelerator))

        # Values from AT
        indices = [0, 100, 200, 300, 400, 1000, 2000, 3000, 3278]
        spos = [
            0.000000000000000e+00,
            1.430790000000001e+01,
            3.312070000000001e+01,
            4.577869999999999e+01,
            6.460650000000001e+01,
            1.601317000000002e+02,
            3.182384999999976e+02,
            4.759379666666598e+02,
            5.183959999999920e+02
        ]
        mux = [
            0.000000000000000e+00,
            8.331616558882587e+00,
            1.914225617338654e+01,
            2.749614323324591e+01,
            3.681297075611506e+01,
            9.099776248092682e+01,
            1.844875567009279e+02,
            2.766393254114925e+02,
            3.024146897475059e+02
        ]
        betax = [
            1.768227707960537e+01,
            6.701209670257366e+00,
            1.056836856885831e+01,
            1.151432866868986e+00,
            4.607556887205947e-01,
            6.834409545835745e+00,
            1.058886599313864e+01,
            2.910642866605170e-01,
            1.768227707952670e+01
        ]
        alphax = [
            -1.374336922729196e-10,
            -4.858852929502383e+00,
            -1.421999227536827e+00,
            2.336875978595554e+00,
            5.432090033318180e-01,
            6.642015311944366e+00,
            -1.425163480991599e+00,
            -8.299986198405727e-02,
            -1.374337372097140e-10
        ]
        etax = [
            4.595731534213989e-06,
            4.743760196046474e-02,
            7.659184549737912e-02,
            2.763020924143351e-02,
            6.142987795112390e-03,
            2.751543333620040e-06,
            7.657435199079558e-02,
            1.629205898120782e-02,
            4.595731539083780e-06
        ]
        etaxl = [
            2.309267029925114e-11,
            4.107002861987864e-02,
            6.884952477154262e-03,
            -5.248387404979547e-02,
            -1.281062835243484e-02,
            -2.786954763147480e-06,
            6.883754323651932e-03,
            4.626039875944818e-03,
            2.309263966924268e-11
        ]
        muy = [
            0.000000000000000e+00,
            2.140138168772155e+00,
            5.587753252902800e+00,
            7.274880350820775e+00,
            1.006995178768550e+01,
            2.562857754016492e+01,
            5.051462916078330e+01,
            7.540538311699437e+01,
            8.241259175738020e+01
        ]
        betay = [
            3.507767173981249e+00,
            3.194855818617326e+00,
            7.919302652697906e+00,
            2.026342830622053e+01,
            6.174542678178558e+00,
            1.813374817713175e+01,
            7.929407865834472e+00,
            2.694973733225292e+01,
            3.507767174022887e+00
        ]
        alphay = [
            8.692403376538394e-12,
            1.218379508962921e+00,
            1.255152471900926e-01,
            -8.415823112083089e+00,
            2.626176845500004e-02,
            -5.966114294365477e+00,
            1.256554547162735e-01,
            4.755324118975679e+00,
            8.692407902629905e-12
        ]
        etay = [
            0.0,
            0.0,
            0.0,
            0.0,
            0.0,
            0.0,
            0.0,
            0.0,
            0.0
        ]
        etayl = [
            0.0,
            0.0,
            0.0,
            0.0,
            0.0,
            0.0,
            0.0,
            0.0,
            0.0
        ]


        # Test spos
        for i, x in zip(indices, spos):
            self.assertAlmostEqual(self.spos[i], x, 12)

        # Test mux
        for i, x in zip(indices, mux):
            self.assertAlmostEqual(self.mux[i], x, 8)

        # Test betax
        for i, x in zip(indices, betax):
            diff = (self.betax[i] - x)/x
            self.assertAlmostEqual(diff, 0.0, 3)
            # self.assertAlmostEqual(self.betax[i], x, 8)

        # Test alphax
        for i, x in zip(indices, alphax):
            if x > tol:
                diff = (self.alphax[i] - x)/x
            else:
                diff = self.alphax[i] - x
            self.assertAlmostEqual(diff, 0.0, 3)
            # self.assertAlmostEqual(self.alphax[i], x, 8)

        # Test etax
        for i, x in zip(indices, etax):
            diff = (self.etax[i] - x)/x
            self.assertAlmostEqual(diff, 0.0, 3)
            # self.assertAlmostEqual(self.etax[i], x, 8)

        # Test etaxl
        for i, x in zip(indices, etaxl):
            if x > tol:
                diff = (self.etaxl[i] - x)/x
            else:
                diff = self.etaxl[i] - x
            self.assertAlmostEqual(diff, 0.0, 3)
            # self.assertAlmostEqual(self.etaxl[i], x, 8)

        # Test muy
        for i, x in zip(indices, muy):
            self.assertAlmostEqual(self.muy[i], x, 8)

        # Test betay
        for i, x in zip(indices, betay):
            diff = (self.betay[i] - x)/x
            self.assertAlmostEqual(diff, 0.0, 3)
            # self.assertAlmostEqual(self.betay[i], x, 8)

        # Test alphay
        for i, x in zip(indices, alphay):
            if x > tol:
                diff = (self.alphay[i] - x)/x
            else:
                diff = self.alphay[i] - x
            self.assertAlmostEqual(diff, 0.0, 3)
            # self.assertAlmostEqual(self.alphay[i], x, 8)

        # Test etay
        for i, x in zip(indices, etay):
            self.assertAlmostEqual(self.etay[i], x, 8)

        # Test etayl
        for i, x in zip(indices, etayl):
            self.assertAlmostEqual(self.etayl[i], x, 8)


class TestOptics(unittest.TestCase):

    def setUp(self):
        self.accelerator = sirius.create_accelerator()

    def test_getrffrequency(self):
        f = pyaccel.optics.getrffrequency(self.accelerator)
        self.assertAlmostEqual(f, 4.996579520521069e+08, 6)

    def test_getrevolutionperiod(self):
        t = pyaccel.optics.getrevolutionperiod(self.accelerator)
        self.assertAlmostEqual(t, 1.7291829520280572e-06, 15)

    def test_getrevolutionfrequency(self):
        f = pyaccel.optics.getrevolutionfrequency(self.accelerator)
        self.assertAlmostEqual(f, 1.0/1.7291829520280572e-06, 15)

    def test_getfractunes(self):
        self.accelerator.cavity_on = True
        self.accelerator.radiation_on = False
        tunes = pyaccel.optics.getfractunes(self.accelerator)
        self.assertAlmostEqual(tunes[0], 0.130792736910679, 10)
        self.assertAlmostEqual(tunes[1], 0.116371351207661, 10)


def twiss_suite():
    suite = unittest.TestLoader().loadTestsFromTestCase(TestTwiss)
    return suite


def optics_suite():
    suite = unittest.TestLoader().loadTestsFromTestCase(TestOptics)
    return suite


def get_suite():
    suite_list = []
    suite_list.append(twiss_suite())
    suite_list.append(optics_suite())
    return unittest.TestSuite(suite_list)<|MERGE_RESOLUTION|>--- conflicted
+++ resolved
@@ -10,16 +10,10 @@
 
     def setUp(self):
         self.accelerator = sirius.create_accelerator()
-<<<<<<< HEAD
+        self.accelerator.cavity_on = True
+        self.accelerator.radiation_on = False
         pyaccel.tracking.set6dtracking(self.accelerator)
         twiss, *_ = pyaccel.optics.calctwiss(self.accelerator)
-=======
-        # pyaccel.tracking.set6dtracking(self.accelerator)
-        self.accelerator.cavity_on = True
-        self.accelerator.radiation_on = False
-        twiss = pyaccel.optics.calctwiss(self.accelerator)
->>>>>>> c3aa6779
-
         (self.spos, #self.closed_orbit,
          self.mux, self.betax, self.alphax, self.etax, self.etaxl,
          self.muy, self.betay, self.alphay, self.etay, self.etayl) = \
